--- conflicted
+++ resolved
@@ -1,11 +1,7 @@
 {
   "name": "code-oss-dev",
   "version": "1.34.0",
-<<<<<<< HEAD
-  "distro": "98fdc6dcb11dbaeef94e186d456cea3478b6e02d",
-=======
   "distro": "32640c97026b910a76c4297405cb855cfcb960b9",
->>>>>>> ebf45661
   "author": {
     "name": "Microsoft Corporation"
   },
