--- conflicted
+++ resolved
@@ -400,28 +400,23 @@
 	}
 
 	private renderTwistie(node: ITreeNode<T, TFilterData>, templateData: ITreeListTemplateData<TTemplateData>) {
-		removeClasses(templateData.twistie, treeItemExpandedIcon.classNames);
+		templateData.twistie.classList.remove(...treeItemExpandedIcon.classNamesArray);
 
 		let twistieRendered = false;
+
 		if (this.renderer.renderTwistie) {
 			twistieRendered = this.renderer.renderTwistie(node.element, templateData.twistie);
 		}
 
 		if (node.collapsible && (!this.hideTwistiesOfChildlessElements || node.visibleChildrenCount > 0)) {
-<<<<<<< HEAD
 			if (!twistieRendered) {
-				addClasses(templateData.twistie, treeItemExpandedIcon.classNames);
-			}
-			addClasses(templateData.twistie, 'collapsible');
-			toggleClass(templateData.twistie, 'collapsed', node.collapsed);
-		} else {
-			removeClasses(templateData.twistie, 'collapsible', 'collapsed');
-=======
-			templateData.twistie.classList.add(...treeItemExpandedIcon.classNamesArray, 'collapsible');
+				templateData.twistie.classList.add(...treeItemExpandedIcon.classNamesArray);
+			}
+
+			templateData.twistie.classList.add('collapsible');
 			templateData.twistie.classList.toggle('collapsed', node.collapsed);
 		} else {
-			templateData.twistie.classList.remove(...treeItemExpandedIcon.classNamesArray, 'collapsible', 'collapsed');
->>>>>>> e380037a
+			templateData.twistie.classList.remove('collapsible', 'collapsed');
 		}
 
 		if (node.collapsible) {
