--- conflicted
+++ resolved
@@ -850,25 +850,7 @@
 
 	//#endregion
 
-<<<<<<< HEAD
-	//#region Terminal
-
-	/**
-	 * An [event](#Event) which fires when a [Terminal](#Terminal)'s dimensions change.
-	 */
-	export interface TerminalDimensionsChangeEvent {
-		/**
-		 * The [terminal](#Terminal) for which the dimensions have changed.
-		 */
-		readonly terminal: Terminal;
-		/**
-		 * The new value for the [terminal's dimensions](#Terminal.dimensions).
-		 */
-		readonly dimensions: TerminalDimensions;
-	}
-=======
 	//#region Terminal data write event https://github.com/microsoft/vscode/issues/78502
->>>>>>> 491a638b
 
 	export interface TerminalDataWriteEvent {
 		/**
