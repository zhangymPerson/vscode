--- conflicted
+++ resolved
@@ -59,11 +59,7 @@
 
   - task: Cache@2
     inputs:
-<<<<<<< HEAD
-      key: 'nodeModules2 | $(Agent.OS) | .build/arch, .build/terrapin, .build/yarnlockhash'
-=======
       key: 'nodeModules | $(Agent.OS) | .build/arch, .build/terrapin, .build/yarnlockhash'
->>>>>>> cbea242d
       path: .build/node_modules_cache
       cacheHitVar: NODE_MODULES_RESTORED
     displayName: Cache node_modules archive
@@ -93,11 +89,7 @@
       $ErrorActionPreference = "Stop"
       exec { node build/azure-pipelines/common/listNodeModules.js .build/node_modules_list.txt }
       exec { mkdir -Force .build/node_modules_cache }
-<<<<<<< HEAD
-      exec { 7z.exe a .build/node_modules_cache/cache.7z `@.build/node_modules_list.txt }
-=======
       exec { 7z.exe a .build/node_modules_cache/cache.7z -mx3 `@.build/node_modules_list.txt }
->>>>>>> cbea242d
     condition: and(succeeded(), ne(variables.NODE_MODULES_RESTORED, 'true'))
     displayName: Create node_modules archive
 
